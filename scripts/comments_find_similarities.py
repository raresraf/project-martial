import datetime
from rapidfuzz import fuzz
import tempfile
import en_core_web_lg
from sklearn.metrics.pairwise import cosine_similarity
from simple_elmo import ElmoModel
from spacy.tokens import Doc
import numpy as np
import tensorflow as tf
import tensorflow_hub as hub
from sentence_transformers import SentenceTransformer, util
import json
from tqdm import tqdm
import sys

model = "elmo" # can be "levenshtein", "word2vec", "elmo", "roberta", "use"
threshold = 0.90
r = 6

<<<<<<< HEAD
with open(f'/Users/raresraf/code/project-martial/dataset/comments-{r}-kubernetes.txt', 'r') as f:
=======
if len(sys.argv) == 3:
  model = sys.argv[1]
  threshold = float(sys.argv[2])
else:
  print("Need to provide exactly 2 arguments: <model> <threshold>.")
  sys.exit(1)

with open('/Users/raresraf/code/project-martial/dataset/comments-6-kubernetes.txt', 'r') as f:
>>>>>>> 51af52aa
    data = json.load(f)

if model == "word2vec":    
    spacy_core_web = en_core_web_lg.load()
if model == "elmo":    
    tf.compat.v1.reset_default_graph()
    elmo = ElmoModel()
    elmo.load("/Users/raresraf/code/project-martial/209")
if model == "roberta":
    roberta = SentenceTransformer('stsb-roberta-large')
if model == "use":
    use = hub.load("https://tfhub.dev/google/universal-sentence-encoder/4")

total_len = len(data)
with tqdm(total=total_len, desc="Generating embeddings") as pbar:
    for k, v in data.items():
        if model == "levenshtein":
            continue
        if model == "word2vec":
            embd = spacy_core_web(v["comment"])
        if model == "elmo":
            long_comm_tensor = elmo.get_elmo_vectors(v["comment"])
            long_comm_tensor_avged = np.average(long_comm_tensor, axis=0)
            embd = long_comm_tensor_avged
        if model == "roberta":
            embd = roberta.encode([v["comment"]], convert_to_tensor=True)
        if model == "use":
            embd = use([v["comment"]])
        v["embd"] = embd
        pbar.update(1)        
          
with tqdm(total=total_len, desc="Processing embeddings") as pbar:        
    for k1, v1 in data.items():
        pbar.update(1)
        for k2, v2 in data.items():
            if model == "levenshtein":
                similarity = fuzz.ratio(v1["comment"], v2["comment"]) * 0.01
            elif model == "word2vec":
                similarity = v1["embd"].similarity(v2["embd"])
            else:
                embd1 = v1["embd"]
                embd2 = v2["embd"]
                if model == "roberta":
                    similarity = util.pytorch_cos_sim(embd1, embd2).item()
                else:
                    similarity = cosine_similarity(embd1, embd2)
            if similarity > threshold:
                v1["similar_with"].append(int(k2))
                v2["similar_with"].append(int(k1))
            
              
for k, v in data.items():
    if "embd" in v:
        del v["embd"]
    v["similar_with"] = list(set(v["similar_with"]))
      
with open(f'/Users/raresraf/code/project-martial/dataset/{model}-comments-{r}-kubernetes.txt', 'w') as f:
    json.dump(data, f, indent=4, sort_keys=True)<|MERGE_RESOLUTION|>--- conflicted
+++ resolved
@@ -15,11 +15,8 @@
 
 model = "elmo" # can be "levenshtein", "word2vec", "elmo", "roberta", "use"
 threshold = 0.90
-r = 6
+r = 2
 
-<<<<<<< HEAD
-with open(f'/Users/raresraf/code/project-martial/dataset/comments-{r}-kubernetes.txt', 'r') as f:
-=======
 if len(sys.argv) == 3:
   model = sys.argv[1]
   threshold = float(sys.argv[2])
@@ -27,8 +24,7 @@
   print("Need to provide exactly 2 arguments: <model> <threshold>.")
   sys.exit(1)
 
-with open('/Users/raresraf/code/project-martial/dataset/comments-6-kubernetes.txt', 'r') as f:
->>>>>>> 51af52aa
+with open(f'/Users/raresraf/code/project-martial/dataset/comments-{r}-kubernetes.txt', 'r') as f:
     data = json.load(f)
 
 if model == "word2vec":    
